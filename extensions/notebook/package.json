--- conflicted
+++ resolved
@@ -381,11 +381,7 @@
           "group": "inline"
         },
         {
-<<<<<<< HEAD
-          "command": "notebook.command.searchUntitledBook",
-=======
           "command": "notebook.command.searchProvidedBook",
->>>>>>> ddb210e9
           "when": "view == providedBooksView && viewItem == providedBook && providedBooks",
           "group": "inline"
         },
