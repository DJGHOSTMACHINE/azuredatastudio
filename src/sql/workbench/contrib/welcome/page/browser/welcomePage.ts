/*---------------------------------------------------------------------------------------------
 *  Copyright (c) Microsoft Corporation. All rights reserved.
 *  Licensed under the Source EULA. See License.txt in the project root for license information.
 *--------------------------------------------------------------------------------------------*/

import 'vs/css!./welcomePage';
import 'sql/workbench/contrib/welcome/page/browser/az_data_welcome_page';
import { URI } from 'vs/base/common/uri';
import * as strings from 'vs/base/common/strings';
import { ICommandService } from 'vs/platform/commands/common/commands';
import * as arrays from 'vs/base/common/arrays';
import { WalkThroughInput } from 'vs/workbench/contrib/welcome/walkThrough/browser/walkThroughInput';
import { IWorkbenchContribution } from 'vs/workbench/common/contributions';
import { IInstantiationService } from 'vs/platform/instantiation/common/instantiation';
import { IEditorService } from 'vs/workbench/services/editor/common/editorService';
import { onUnexpectedError, isPromiseCanceledError } from 'vs/base/common/errors';
import { IWindowOpenable } from 'vs/platform/windows/common/windows';
import { IWorkspaceContextService, WorkbenchState } from 'vs/platform/workspace/common/workspace';
import { IConfigurationService, ConfigurationTarget } from 'vs/platform/configuration/common/configuration';
import { localize } from 'vs/nls';
import { Action, WorkbenchActionExecutedEvent, WorkbenchActionExecutedClassification } from 'vs/base/common/actions';
import { ITelemetryService } from 'vs/platform/telemetry/common/telemetry';
import { Schemas } from 'vs/base/common/network';
import { IBackupFileService } from 'vs/workbench/services/backup/common/backup';
import { getInstalledExtensions, IExtensionStatus, onExtensionChanged, isKeymapExtension } from 'vs/workbench/contrib/extensions/common/extensionsUtils';
import { IExtensionManagementService, IExtensionGalleryService, ILocalExtension } from 'vs/platform/extensionManagement/common/extensionManagement';
import { IWorkbenchExtensionEnablementService, EnablementState, IExtensionRecommendationsService } from 'vs/workbench/services/extensionManagement/common/extensionManagement';
import { ILifecycleService, StartupKind } from 'vs/platform/lifecycle/common/lifecycle';
import { Disposable } from 'vs/base/common/lifecycle';
import { splitName } from 'vs/base/common/labels';
import { registerThemingParticipant } from 'vs/platform/theme/common/themeService';
import { buttonSecondaryBackground, buttonSecondaryBorder, buttonSecondary, buttonSecondaryHoverColor, tileBorder, disabledButton, disabledButtonBackground, gradientOne, gradientTwo, gradientBackground, extensionPackHeaderShadow, extensionPackGradientColorOneColor, extensionPackGradientColorTwoColor, tileBoxShadow, buttonDropdownBackgroundHover, hoverShadow } from 'sql/platform/theme/common/colorRegistry';
import { registerColor, foreground, textLinkActiveForeground, focusBorder, descriptionForeground, activeContrastBorder, buttonBackground, buttonForeground, menuBorder, menuForeground, menuSelectionForeground, editorWidgetBorder, selectBackground, buttonHoverBackground, selectBorder, iconForeground, textLinkForeground, inputBackground } from 'vs/platform/theme/common/colorRegistry';
import { IExtensionsWorkbenchService } from 'vs/workbench/contrib/extensions/common/extensions';
import { IEditorInputFactory, EditorInput } from 'vs/workbench/common/editor';
import { INotificationService, Severity } from 'vs/platform/notification/common/notification';
import { TimeoutTimer } from 'vs/base/common/async';
import { areSameExtensions } from 'vs/platform/extensionManagement/common/extensionManagementUtil';
import { ILabelService } from 'vs/platform/label/common/label';
import { IFileService } from 'vs/platform/files/common/files';
import { ExtensionType } from 'vs/platform/extensions/common/extensions';
import { IRecentlyOpened, isRecentWorkspace, IRecentWorkspace, IRecentFolder, isRecentFolder, IWorkspacesService } from 'vs/platform/workspaces/common/workspaces';
import { CancellationToken } from 'vs/base/common/cancellation';
import { IHostService } from 'vs/workbench/services/host/browser/host';
import { IProductService } from 'vs/platform/product/common/productService';
import { KeyCode } from 'vs/base/common/keyCodes';
import { joinPath } from 'vs/base/common/resources';
import { StandardKeyboardEvent } from 'vs/base/browser/keyboardEvent';
import { addStandardDisposableListener, EventHelper } from 'vs/base/browser/dom';
<<<<<<< HEAD
import { Button } from 'vs/base/browser/ui/button/button';
=======
import { GuidedTour } from 'sql/workbench/contrib/welcome/page/browser/gettingStartedTour';
>>>>>>> fd29e351

import { IWorkbenchLayoutService } from 'vs/workbench/services/layout/browser/layoutService';
import { ILayoutService } from 'vs/platform/layout/browser/layoutService';
import { Button } from 'sql/base/browser/ui/button/button';
const configurationKey = 'workbench.startupEditor';
const oldConfigurationKey = 'workbench.welcome.enabled';
const telemetryFrom = 'welcomePage';

export class WelcomePageContribution implements IWorkbenchContribution {

	constructor(

		@IInstantiationService private readonly instantiationService: IInstantiationService,
		@IConfigurationService private readonly configurationService: IConfigurationService,
		@IEditorService private readonly editorService: IEditorService,
		@IBackupFileService private readonly backupFileService: IBackupFileService,
		@IFileService private readonly fileService: IFileService,
		@IWorkspaceContextService private readonly contextService: IWorkspaceContextService,
		@ILifecycleService private readonly lifecycleService: ILifecycleService,
		@ICommandService private readonly commandService: ICommandService,
		@IWorkbenchLayoutService protected layoutService: IWorkbenchLayoutService,
	) {
		this.enableWelcomePage().catch(onUnexpectedError);
	}
	private async enableWelcomePage(): Promise<void> {
		const enabled = isWelcomePageEnabled(this.configurationService, this.contextService);
		const guidedTourEnabled = isGuidedTourEnabled(this.configurationService);
		if (enabled && this.lifecycleService.startupKind !== StartupKind.ReloadedWindow || guidedTourEnabled) {
			const hasBackups: boolean = await this.backupFileService.hasBackups();
			const activeEditor = this.editorService.activeEditor;
			if (!activeEditor && !hasBackups) {
				const openWithReadme = this.configurationService.getValue(configurationKey) === 'readme';
				if (openWithReadme) {
					let readmes = await Promise.all(this.contextService.getWorkspace().folders.map(async folder => {
						const folderUri = folder.uri;
						try {
							const folder = await this.fileService.resolve(folderUri);
							const files = folder.children ? folder.children.map(child => child.name) : [];
							const file = arrays.find(files.sort(), file => strings.startsWith(file.toLowerCase(), 'readme'));
							if (file) {
								return joinPath(folderUri, file);
							}
						} catch (err) {
							onUnexpectedError(err);
						}
						return undefined;
					}));
					arrays.coalesceInPlace(readmes);
					if (!this.editorService.activeEditor) {
						if (readmes.length) {
							const isMarkDown = (readme: URI) => strings.endsWith(readme.path.toLowerCase(), '.md');
							await Promise.all([
								this.commandService.executeCommand('markdown.showPreview', null, readmes.filter(isMarkDown), { locked: true }),
								this.editorService.openEditors(readmes.filter(readme => !isMarkDown(readme)).map(readme => ({ resource: readme }))),
							]);
						} else {
							await this.instantiationService.createInstance(WelcomePage).openEditor();
						}
					}
				} else {
					await this.instantiationService.createInstance(WelcomePage).openEditor();
				}
			}
		}
	}
}


function isWelcomePageEnabled(configurationService: IConfigurationService, contextService: IWorkspaceContextService) {
	const startupEditor = configurationService.inspect(configurationKey);
	if (!startupEditor.userValue && !startupEditor.workspaceValue) {
		const welcomeEnabled = configurationService.inspect(oldConfigurationKey);
		if (welcomeEnabled.value !== undefined && welcomeEnabled.value !== null) {
			return welcomeEnabled.value;
		}
	}
	return startupEditor.value === 'welcomePage' || startupEditor.value === 'readme' || startupEditor.value === 'welcomePageInEmptyWorkbench' && contextService.getWorkbenchState() === WorkbenchState.EMPTY;
}

function isGuidedTourEnabled(configurationService: IConfigurationService): boolean {
	const tourEnabled = configurationService.inspect(configurationKey);
	if (tourEnabled.value === 'welcomePageWithTour') {
		return true;
	}
	return false;
}

export class WelcomePageAction extends Action {


	public static readonly ID = 'workbench.action.showWelcomePage';
	public static readonly LABEL = localize('welcomePage', "Welcome");

	constructor(
		id: string,
		label: string,
		@IInstantiationService private readonly instantiationService: IInstantiationService
	) {
		super(id, label);
	}

	public run(): Promise<void> {
		return this.instantiationService.createInstance(WelcomePage)
			.openEditor()
			.then(() => undefined);
	}
}

interface ExtensionSuggestion {
	name: string;
	title?: string;
	description?: string;
	id: string;
	isKeymap?: boolean;
	isCommand?: boolean;
	isExtensionPack?: boolean;
	icon?: string;
	link?: string;
}

interface ExtensionPackExtensions {
	name: string;
	icon: string;
	link: string;
}

const extensionPacks: ExtensionSuggestion[] = [
	{
		name: localize('welcomePage.adminPack', "SQL Admin Pack"),
		title: localize('welcomePage.showAdminPack', "SQL Admin Pack"),
		description: localize('welcomePage.adminPackDescription', "Admin Pack for SQL Server is a collection of popular database administration extensions to help you manage SQL Server"),
		id: 'microsoft.admin-pack',
		isExtensionPack: true
	},
];

const extensionPackExtensions: ExtensionPackExtensions[] = [
	{ name: 'SQL Server Agent', icon: require.toUrl('./../../media/defaultExtensionIcon.svg'), link: `command:azdata.extension.open?{"id":"microsoft.agent"}` },
	{ name: 'SQL Server Profiler', icon: require.toUrl('./../../media/defaultExtensionIcon.svg'), link: `command:azdata.extension.open?{"id":"microsoft.profiler"}` },
	{ name: 'SQL Server Import', icon: require.toUrl('./../../media/defaultExtensionIcon.svg'), link: `command:azdata.extension.open?{"id":"microsoft.import"}` },
	{ name: 'SQL Server Dacpac', icon: require.toUrl('./../../media/defaultExtensionIcon.svg'), link: `command:azdata.extension.open?{"id":"microsoft.dacpac"}` }
];

const extensions: ExtensionSuggestion[] = [
	{ name: localize('welcomePage.powershell', "Powershell"), id: 'microsoft.powershell', description: localize('welcomePage.powershellDescription', "Write and execute PowerShell scripts using Azure Data Studio's rich query editor"), icon: require.toUrl('./../../media/icon_powershell.png'), link: `command:azdata.extension.open?{"id":"microsoft.powershell"}` },
	{ name: localize('welcomePage.dataVirtualization', "Data Virtualization"), id: 'microsoft.datavirtualization', description: localize('welcomePage.dataVirtualizationDescription', "Virtualize data with SQL Server 2019 and create external tables using interactive wizards"), icon: require.toUrl('./../../media/defaultExtensionIcon.svg'), link: `command:azdata.extension.open?{"id":"microsoft.datavirtualization"}` },
	{ name: localize('welcomePage.PostgreSQL', "PostgreSQL"), id: 'microsoft.azuredatastudio-postgresql', description: localize('welcomePage.PostgreSQLDescription', "Connect, query, and manage Postgres databases with Azure Data Studio"), icon: require.toUrl('./../../media/icon_postgre_sql.png'), link: `command:azdata.extension.open?{"id":"microsoft.azuredatastudio-postgresql"}` },
];

const extensionPackStrings = {
	installEvent: 'installExtension',
	installedEvent: 'installedExtension',
	detailsEvent: 'detailsExtension',
	alreadyInstalled: (extensionName: string) => { return localize('welcomePage.extensionPackAlreadyInstalled', "Support for {0} is already installed.", extensionName); },
	reloadAfterInstall: (extensionName: string) => { return localize('welcomePage.willReloadAfterInstallingExtensionPack', "The window will reload after installing additional support for {0}.", extensionName); },
	installing: (extensionName: string) => { return localize('welcomePage.installingExtensionPack', "Installing additional support for {0}...", extensionName); },
	extensionNotFound: (extensionName: string, extensionId: string) => { return localize('welcomePage.extensionPackNotFound', "Support for {0} with id {1} could not be found.", extensionName, extensionId); },
};

const welcomeInputTypeId = 'workbench.editors.welcomePageInput';
class WelcomePage extends Disposable {

	readonly editorInput: WalkThroughInput;
	constructor(
		@IEditorService private readonly editorService: IEditorService,
		@IInstantiationService private readonly instantiationService: IInstantiationService,
		@IWorkspacesService private readonly workspacesService: IWorkspacesService,
		@IWorkspaceContextService private readonly contextService: IWorkspaceContextService,
		@IConfigurationService private readonly configurationService: IConfigurationService,
		@ILabelService private readonly labelService: ILabelService,
		@INotificationService private readonly notificationService: INotificationService,
		@IWorkbenchExtensionEnablementService private readonly extensionEnablementService: IWorkbenchExtensionEnablementService,
		@IExtensionGalleryService private readonly extensionGalleryService: IExtensionGalleryService,
		@IExtensionManagementService private readonly extensionManagementService: IExtensionManagementService,
		@IExtensionRecommendationsService private readonly tipsService: IExtensionRecommendationsService,
		@IExtensionsWorkbenchService private readonly extensionsWorkbenchService: IExtensionsWorkbenchService,
		@ILifecycleService lifecycleService: ILifecycleService,
		@ITelemetryService private readonly telemetryService: ITelemetryService,
		@IHostService private readonly hostService: IHostService,
		@IFileService fileService: IFileService,
		@IProductService private readonly productService: IProductService,
<<<<<<< HEAD
		@ICommandService private readonly commandService: ICommandService,
	) {
=======
		@IWorkbenchLayoutService protected layoutService: IWorkbenchLayoutService) {
>>>>>>> fd29e351
		super();
		this._register(lifecycleService.onShutdown(() => this.dispose()));
		const recentlyOpened = this.workspacesService.getRecentlyOpened();
		const installedExtensions = this.instantiationService.invokeFunction(getInstalledExtensions);
		const resource = URI.parse(require.toUrl('./az_data_welcome_page'))
			.with({
				scheme: Schemas.walkThrough,
				query: JSON.stringify({ moduleId: 'sql/workbench/contrib/welcome/page/browser/az_data_welcome_page' })
			});
		this.editorInput = this.instantiationService.createInstance(WalkThroughInput, {
			typeId: welcomeInputTypeId,
			name: localize('welcome.title', "Welcome"),
			resource,
			telemetryFrom,
			onReady: (container: HTMLElement) => this.onReady(container, recentlyOpened, installedExtensions, fileService, layoutService)
		});
	}
	public openEditor() {
		return this.editorService.openEditor(this.editorInput, { pinned: false });
	}
	private onReady(container: HTMLElement, recentlyOpened: Promise<IRecentlyOpened>, installedExtensions: Promise<IExtensionStatus[]>, fileService: IFileService, layoutService: ILayoutService): void {
		const enabled = isWelcomePageEnabled(this.configurationService, this.contextService);
		const showOnStartup = <HTMLInputElement>container.querySelector('#showOnStartup');
		const guidedTourEnabled = isGuidedTourEnabled(this.configurationService);
		if (enabled || guidedTourEnabled) {
			showOnStartup.setAttribute('checked', 'checked');
		}
		if (guidedTourEnabled) {
			this.enableGuidedTour();
		}

		showOnStartup.addEventListener('click', e => {
			this.configurationService.updateValue(configurationKey, showOnStartup.checked ? 'welcomePageWithTour' : 'newUntitledFile', ConfigurationTarget.USER);
		});
		const prodName = container.querySelector('.welcomePage .title .caption') as HTMLElement;
		if (prodName) {
			prodName.innerHTML = this.productService.nameLong;
		}
		const welcomeContainerContainer = document.querySelector('.welcomePageContainer').parentElement as HTMLElement;
		const adsHomepage = document.querySelector('.ads-homepage') as HTMLElement;
		adsHomepage.classList.add('responsive-container');
		const observer = new MutationObserver(parseMutations);
		observer.observe(welcomeContainerContainer, {
			attributes: true,
			attributeFilter: ['style']
		});
		const defaultBreakpoints = { SM: 480, MD: 640, LG: 1024, XL: 1365 };
		const startingWidth = parseInt(welcomeContainerContainer.style.width);
		adsHomepage.classList.add('XS');
		Object.keys(defaultBreakpoints).forEach(function (breakpoint) {
			let minWidth = defaultBreakpoints[breakpoint];
			if (startingWidth >= minWidth) {
				adsHomepage.classList.add(breakpoint);
			}
			else {
				adsHomepage.classList.remove(breakpoint);
			}
		});
		function parseMutations(): void {
			const width = parseInt(welcomeContainerContainer.style.width);
			Object.keys(defaultBreakpoints).forEach(function (breakpoint) {
				let minWidth = defaultBreakpoints[breakpoint];
				if (width >= minWidth) {
					adsHomepage.classList.add(breakpoint);
				}
				else {
					adsHomepage.classList.remove(breakpoint);
				}
			});
		}

		recentlyOpened.then(async ({ workspaces }) => {
			// Filter out the current workspace
			workspaces = workspaces.filter(recent => !this.contextService.isCurrentWorkspace(isRecentWorkspace(recent) ? recent.workspace : recent.folderUri));
			if (!workspaces.length) {
				const recent = container.querySelector('.welcomePage') as HTMLElement;
				recent.classList.add('emptyRecent');
				return;
			}
			const ul = container.querySelector('.recent ul');
			if (!ul) {
				return;
			}
			const workspacesToShow = workspaces.slice(0, 5);
			const updateEntries = async () => {
				while (ul.firstChild) {
					ul.removeChild(ul.firstChild);
				}
				await this.mapListEntries(workspacesToShow, fileService);
			};
			await updateEntries();
			this._register(this.labelService.onDidChangeFormatters(updateEntries));
		}).then(undefined, onUnexpectedError);
		this.addExtensionList(container, '.extension-list');
		this.addExtensionPack(container, '.extensionPack');
		this.updateInstalledExtensions(container, installedExtensions);
		this._register(this.instantiationService.invokeFunction(onExtensionChanged)(ids => {
			for (const id of ids) {
				if (container.querySelector(`.installExtension[data-extension="${id.id}"], .enabledExtension[data-extension="${id.id}"]`)) {
					const installedExtensions = this.instantiationService.invokeFunction(getInstalledExtensions);
					this.updateInstalledExtensions(container, installedExtensions);
					break;
				}
			}
		}));
		this.createButtons();
		this.createDropDown();
		this.createWidePreviewToolTip();
		this.createPreviewModal();
	}

<<<<<<< HEAD
	private createButtons(): void {
		const dropdownButtonContainer = document.querySelector('#dropdown_btn_container') as HTMLElement;
		const nav = document.createElement('nav');
		const dropdownUl = document.createElement('ul');
		const i = document.createElement('div');

		const newText = localize('welcomePage.new', "New");
		let dropdownBtn = this._register(new Button(dropdownButtonContainer));
		dropdownBtn.label = newText;

		const iconClassList = ['twisties', 'codicon', 'codicon-chevron-right'];

		i.classList.add(...iconClassList);

		dropdownUl.classList.add('dropdown-content');
		dropdownUl.setAttribute('aria-hidden', 'true');
		dropdownUl.setAttribute('aria-label', 'submenu');
		dropdownUl.setAttribute('role', 'menu');
		dropdownUl.setAttribute('aria-labelledby', 'dropdown_btn');
		dropdownUl.id = 'dropdown';
		dropdownUl.innerHTML =
			`<li role="none"><a role="menuitem" tabIndex="-1" class="move" href="command:registeredServers.addConnection">${(localize('welcomePage.newConnection', "New connection"))} </a></li>
			<li role="none"><a role="menuitem" tabIndex="-1" class="move" href="command:workbench.action.files.newUntitledFile">${(localize('welcomePage.newQuery', "New query"))}</a></li>
			<li role="none"><a role="menuitem" tabIndex="-1" class="move" href="command:notebook.command.new">${(localize('welcomePage.newNotebook', "New notebook"))}</a></li>
			<li role="none" id="dropdown_mac_only"><a role="menuitem" tabIndex="-1" class="move mac_only" href="command:workbench.action.files.openLocalFileFolder">${(localize('welcomePage.openFileMac', "Open file"))}</a></li>
			<li role="none" id="dropdown_windows_linux_only"><a role="menuitem" tabIndex="-1" class="move windows_only linux_only" href="command:workbench.action.files.openFile">${(localize('welcomePage.openFileLinuxPC', "Open file"))}</a></li`;
		const getDropdownBtn = document.querySelector('#dropdown_btn_container .monaco-button') as HTMLElement;
		getDropdownBtn.id = 'dropdown_btn';
		getDropdownBtn.setAttribute('role', 'navigation');
		getDropdownBtn.setAttribute('aria-haspopup', 'true');
		getDropdownBtn.setAttribute('aria-controls', 'dropdown');
		nav.setAttribute('role', 'navigation');
		nav.classList.add('dropdown_nav');
		dropdownUl.classList.add('dropdown');
		getDropdownBtn.id = 'dropdown_btn';
		getDropdownBtn.appendChild(i);
		nav.appendChild(dropdownUl);
		dropdownButtonContainer.appendChild(nav);
		const fileBtnWindowsClasses = ['windows_only', 'linux_only', 'btn_secondary'];
		const fileBtnMacClasses = ['mac_only', 'btn_secondary'];

		const fileBtnContainer = document.querySelector('#open_file_btn_container') as HTMLElement;
		const openFileText = localize('welcomePage.openFile', "Open file");
		let openFileButton = this._register(new Button(fileBtnContainer));
		openFileButton.label = openFileText;
		const getNewFileBtn = document.querySelector('#open_file_btn_container .monaco-button') as HTMLAnchorElement;

		if (process.platform === 'win32' || process.platform === 'linux') {
			getNewFileBtn.classList.add(...fileBtnWindowsClasses);
			openFileButton.onDidClick(async () => {
				await this.commandService.executeCommand('workbench.action.files.openFile');
			}
			);
		} else if (process.platform === 'darwin') {
			getNewFileBtn.classList.add(...fileBtnMacClasses);
			openFileButton.onDidClick(async () => {
				await this.commandService.executeCommand('workbench.action.files.openLocalFileFolder');
			}
			);
		}
	}

	private createWidePreviewToolTip(): void {
		const previewLink = document.querySelector('#tool_tip_container_wide') as HTMLElement;
		const tooltip = document.querySelector('#tooltip_text_wide') as HTMLElement;
		const previewModalBody = document.querySelector('.preview_tooltip_body') as HTMLElement;
		const previewModalHeader = document.querySelector('.preview_tooltip_header') as HTMLElement;
=======
	private enableGuidedTour(): void {
		const guidedTour = this.instantiationService.createInstance(GuidedTour);
		const adsHomepage = document.querySelector('.ads-homepage');
		const guidedTourNotificationContainer = document.createElement('div');
		const p = document.createElement('p');
		const b = document.createElement('b');
		const icon = document.createElement('div');
		const containerLeft = document.createElement('div');
		const containerRight = document.createElement('div');
		let startTourBtn = new Button(containerRight);
		startTourBtn.label = localize('welcomePage.startTour', "Start Tour");
		const removeTourBtn = document.createElement('a');
		const removeBtnClasses = ['btn-remove-tour', 'codicon', 'codicon-close'];
		const flexClassesLeft = ['flex', 'flex-a-center'];
		const flexClassesRight = ['flex', 'flex-a-start'];
		guidedTourNotificationContainer.id = 'guidedTourBanner';
		guidedTourNotificationContainer.classList.add('guided-tour-banner');
		containerLeft.classList.add(...flexClassesLeft);
		containerRight.classList.add(...flexClassesRight);
		icon.classList.add('diamond-icon');
		removeTourBtn.classList.add(...removeBtnClasses);
		p.appendChild(b);
		p.innerText = localize('WelcomePage.TakeATour', "Would you like to take a quick tour of Azure Data Studio?");
		b.innerText = localize('WelcomePage.welcome', "Welcome!");
		containerLeft.appendChild(icon);
		containerLeft.appendChild(p);
		containerRight.appendChild(removeTourBtn);
		guidedTourNotificationContainer.appendChild(containerLeft);
		guidedTourNotificationContainer.appendChild(containerRight);

		startTourBtn.onDidClick((e) => {
			this.configurationService.updateValue(configurationKey, 'welcomePageWithTour', ConfigurationTarget.USER);
			this.layoutService.setSideBarHidden(true);
			guidedTour.create();
		});

		removeTourBtn.addEventListener('click', (e: MouseEvent) => {
			this.configurationService.updateValue(configurationKey, 'welcomePage', ConfigurationTarget.USER);
			guidedTourNotificationContainer.classList.add('hide');
			guidedTourNotificationContainer.classList.remove('show');
		});
>>>>>>> fd29e351

		adsHomepage.prepend(guidedTourNotificationContainer);

		setTimeout(function () {
			guidedTourNotificationContainer.classList.add('show');

		}, 3000);
	}

	private createWidePreviewToolTip(): void {
		const previewLink = document.querySelector('#tool-tip-container-wide') as HTMLElement;
		const tooltip = document.querySelector('#tooltip-text-wide') as HTMLElement;
		const previewModalBody = document.querySelector('.preview-tooltip-body') as HTMLElement;
		const previewModalHeader = document.querySelector('.preview-tooltip-header') as HTMLElement;
		addStandardDisposableListener(previewLink, 'mouseover', () => {
			tooltip.setAttribute('aria-hidden', 'true');
			tooltip.classList.toggle('show');
		});
		addStandardDisposableListener(previewLink, 'mouseout', () => {
			tooltip.setAttribute('aria-hidden', 'false');
			tooltip.classList.remove('show');
		});
		addStandardDisposableListener(previewLink, 'keydown', event => {
			if (event.equals(KeyCode.Escape)) {
				if (tooltip.classList.contains('show')) {
					tooltip.setAttribute('aria-hidden', 'true');
					tooltip.classList.remove('show');
				}
			}
			else if (event.equals(KeyCode.Enter) || event.equals(KeyCode.Space)) {
				tooltip.setAttribute('aria-hidden', 'false');
				tooltip.classList.toggle('show');
				previewModalHeader.focus();
			}
		});
		addStandardDisposableListener(tooltip, 'keydown', event => {
			if (event.equals(KeyCode.Escape)) {
				if (tooltip.classList.contains('show')) {
					tooltip.setAttribute('aria-hidden', 'true');
					tooltip.classList.remove('show');
				}
			}
			else if (event.equals(KeyCode.Tab)) {
				EventHelper.stop(event);
				if (event.target === previewModalBody) {
					previewModalHeader.focus();
				} else {
					previewModalBody.focus();
				}
			}
		});
		window.addEventListener('click', (event) => {
			const target = event.target as HTMLTextAreaElement;
			if (!target.matches('.tooltip')) {
				if (tooltip.classList.contains('show')) {
					tooltip.classList.remove('show');
				}
			}
		});
	}

	private createDropDown(): void {
<<<<<<< HEAD
		const dropdownBtn = document.querySelector('#dropdown_btn') as HTMLElement;
		const dropdown = document.querySelector('.dropdown') as HTMLInputElement;

=======
		const dropdownBtn = document.querySelector('#dropdown-btn') as HTMLElement;
		const dropdown = document.querySelector('#dropdown') as HTMLInputElement;
>>>>>>> fd29e351
		addStandardDisposableListener(dropdownBtn, 'click', () => {
			dropdown.classList.toggle('show');
		});
		addStandardDisposableListener(dropdownBtn, 'keydown', event => {
			if (event.equals(KeyCode.Enter) || event.equals(KeyCode.Space)) {
				const dropdownFirstElement = document.querySelector('#dropdown').firstElementChild.children[0] as HTMLInputElement;
				dropdown.classList.toggle('show');
				dropdownFirstElement.focus();
			}
		});
		addStandardDisposableListener(dropdown, 'keydown', event => {
			if (event.equals(KeyCode.Escape)) {
				if (dropdown.classList.contains('show')) {
					dropdown.classList.remove('show');
					const currentSelection = document.querySelector('.move:focus') as HTMLInputElement;
					currentSelection.blur();
				}
			}
		});

		const body = document.querySelector('body');
		if (body.classList.contains('windows') || body.classList.contains('linux')) {
			const macOnly = document.querySelector('#dropdown-mac-only');
			macOnly.remove();
		} else if (body.classList.contains('mac')) {
			const windowsLinuxOnly = document.querySelector('#dropdown-windows-linux-only');
			windowsLinuxOnly.remove();
		}
		window.addEventListener('click', (event) => {
			const target = event.target as HTMLTextAreaElement;
			if (!target.matches('#dropdown_btn')) {
				if (dropdown.classList.contains('show')) {
					dropdown.classList.remove('show');
				}
			}
		});

		addStandardDisposableListener(dropdown, 'keydown', event => {
			const dropdownLastElement = document.querySelector('#dropdown').lastElementChild.children[0] as HTMLInputElement;
			const dropdownFirstElement = document.querySelector('#dropdown').firstElementChild.children[0] as HTMLInputElement;
			if (event.equals(KeyCode.Tab)) {
				EventHelper.stop(event);
				return;
			}
			else if (event.equals(KeyCode.UpArrow) || event.equals(KeyCode.LeftArrow)) {
				if (event.target === dropdownFirstElement) {
					dropdownLastElement.focus();
				} else {
					const movePrev = <HTMLElement>document.querySelector('.move:focus').parentElement.previousElementSibling.children[0] as HTMLElement;
					movePrev.focus();
				}
			}
			else if (event.equals(KeyCode.DownArrow) || event.equals(KeyCode.RightArrow)) {
				if (event.target === dropdownLastElement) {
					dropdownFirstElement.focus();
				} else {
					const moveNext = <HTMLElement>document.querySelector('.move:focus').parentElement.nextElementSibling.children[0] as HTMLElement;
					moveNext.focus();
				}
			}
		});
	}

	private createPreviewModal(): void {
<<<<<<< HEAD
		const modal = document.querySelector('#preview_modal') as HTMLElement;
		const btn = document.querySelector('#tool_tip_container_narrow') as HTMLElement;
		const span = document.querySelector('.close_icon') as HTMLElement;
		const previewModalHeader = document.querySelector('.preview_modal_header') as HTMLElement;



=======
		const modal = document.querySelector('#preview-modal') as HTMLElement;
		const btn = document.querySelector('#tool-tip-container-narrow') as HTMLElement;
		const span = document.querySelector('.close-icon') as HTMLElement;
		const previewModalHeader = document.querySelector('.preview-modal-header') as HTMLElement;
>>>>>>> fd29e351
		btn.addEventListener('click', function () {
			modal.classList.toggle('show');
		});
		span.addEventListener('click', function () {
			modal.classList.remove('show');
		});
		window.addEventListener('click', (e: MouseEvent) => {
			if (e.target === modal && modal.classList.contains('show')) {
				modal.classList.remove('show');
			}
		});
		btn.addEventListener('keydown', (e: KeyboardEvent) => {
			let event = new StandardKeyboardEvent(e);
			if (event.equals(KeyCode.Enter) || event.equals(KeyCode.Space)) {
				modal.classList.toggle('show');
				modal.setAttribute('aria-hidden', 'false');
				previewModalHeader.focus();
			}
			if (event.equals(KeyCode.Escape)) {
				if (modal.classList.contains('show')) {
					modal.setAttribute('aria-hidden', 'true');
					modal.classList.remove('show');
				}
			}
		});

		window.addEventListener('keydown', (e: KeyboardEvent) => {
			let event = new StandardKeyboardEvent(e);
			const target = e.target as HTMLTextAreaElement;
			if (!target.matches('.modal') && event.equals(KeyCode.Escape)) {
				if (modal.classList.contains('show')) {
					modal.setAttribute('aria-hidden', 'true');
					modal.classList.remove('show');
				}
			}
		});

		modal.addEventListener('keydown', function (e: KeyboardEvent) {
			const previewModalBody = document.querySelector('.preview-modal-body') as HTMLElement;
			const previewModalHeader = document.querySelector('.preview-modal-header') as HTMLElement;
			let event = new StandardKeyboardEvent(e);

			if (event.equals(KeyCode.Tab)) {
				e.preventDefault();
				if (e.target === previewModalBody) {
					previewModalHeader.focus();

				} else {
					previewModalBody.focus();
				}
			}
		});
	}

	private async createListEntries(fileService: IFileService, fullPath: URI, windowOpenable: IWindowOpenable, relativePath: string): Promise<HTMLElement[]> {
		let result: HTMLElement[] = [];
		const value = await fileService.resolve(fullPath);
		let date = new Date(value.mtime);
		let mtime: Date = date;
		const options = { weekday: 'short', year: 'numeric', month: 'long', day: 'numeric', hour: '2-digit', minute: '2-digit' };
		const lastOpened: string = mtime.toLocaleDateString(undefined, options);
		const { name, parentPath } = splitName(relativePath);
		const li = document.createElement('li');
		const icon = document.createElement('i');
		const a = document.createElement('a');
		const span = document.createElement('span');
		const ul = document.querySelector('.recent ul');
		icon.title = relativePath;
		a.innerText = name;
		a.title = relativePath;
		a.setAttribute('aria-label', localize('welcomePage.openFolderWithPath', "Open folder {0} with path {1}", name, parentPath));
		a.href = 'javascript:void(0)';
		a.addEventListener('click', e => {
			this.telemetryService.publicLog2<WorkbenchActionExecutedEvent, WorkbenchActionExecutedClassification>('workbenchActionExecuted', {
				id: 'openRecentFolder',
				from: telemetryFrom
			});
			this.hostService.openWindow([windowOpenable], { forceNewWindow: e.ctrlKey || e.metaKey });
			e.preventDefault();
			e.stopPropagation();
		});
		icon.classList.add('themed-icon');
		li.appendChild(icon);
		li.appendChild(a);
		span.classList.add('path');
		span.classList.add('detail');
		span.innerText = lastOpened;
		span.title = relativePath;
		li.appendChild(span);
		ul.appendChild(li);
		result.push(li);
		return result;
	}

	private async mapListEntries(recents: (IRecentWorkspace | IRecentFolder)[], fileService: IFileService): Promise<HTMLElement[]> {
		const result: HTMLElement[] = [];
		for (let i = 0; i < recents.length; i++) {
			const recent = recents[i];
			let relativePath: string;
			let fullPath: URI;
			let windowOpenable: IWindowOpenable;
			if (isRecentFolder(recent)) {
				windowOpenable = { folderUri: recent.folderUri };
				relativePath = recent.label || this.labelService.getWorkspaceLabel(recent.folderUri, { verbose: true });
				fullPath = recent.folderUri;
			} else {
				relativePath = recent.label || this.labelService.getWorkspaceLabel(recent.workspace, { verbose: true });
				windowOpenable = { workspaceUri: recent.workspace.configPath };
			}
			const elements = await this.createListEntries(fileService, fullPath, windowOpenable, relativePath);
			result.push(...elements);
		}
		return result;
	}

	private addExtensionList(container: HTMLElement, listSelector: string): void {
		const list = container.querySelector(listSelector);
		if (list) {
			extensions.forEach((extension, i) => {
				const flexDivContainerClasses = ['flex', 'flex-a-center', 'extension-inner'];
				const outerAnchorContainerElm = document.createElement('a');
				const flexDivContainerElm = document.createElement('div');
				const descriptionContainerElm = document.createElement('div');
				const imgContainerElm = document.createElement('div');
				const iconElm = document.createElement('img');
				const pElm = document.createElement('p');
				const bodyElm = document.createElement('p');
				outerAnchorContainerElm.classList.add('extension');
				outerAnchorContainerElm.classList.add('tile');
				outerAnchorContainerElm.href = extension.link;
				flexDivContainerElm.classList.add(...flexDivContainerClasses);
				descriptionContainerElm.classList.add('description');
				imgContainerElm.classList.add('img-container');
				iconElm.classList.add('icon');
				pElm.classList.add('extension-header');
				iconElm.src = extension.icon;
				imgContainerElm.appendChild(iconElm);
				flexDivContainerElm.appendChild(imgContainerElm);
				flexDivContainerElm.appendChild(descriptionContainerElm);
				descriptionContainerElm.appendChild(pElm);
				descriptionContainerElm.appendChild(bodyElm);
				outerAnchorContainerElm.appendChild(flexDivContainerElm);
				pElm.innerText = extension.name;
				bodyElm.innerText = extension.description;
				list.appendChild(outerAnchorContainerElm);
			});
		}
	}

	private addExtensionPack(container: HTMLElement, anchorSelector: string): void {
<<<<<<< HEAD
		const btnContainer = container.querySelector(anchorSelector) as HTMLElement;

		if (btnContainer) {
			extensionPacks.forEach((extension) => {
				const installText = localize('welcomePage.install', "Install");
				let dropdownBtn = this._register(new Button(btnContainer));
				dropdownBtn.label = installText;
				const classes = ['btn', 'btn_secondary'];
				const getDropdownBtn = document.querySelector('.extensionPack .monaco-button:first-of-type') as HTMLAnchorElement;
				getDropdownBtn.id = 'dropdown_btn';
				getDropdownBtn.classList.add(...classes);
				getDropdownBtn.title = extension.title || (extension.isKeymap ? localize('welcomePage.installKeymap', "Install {0} keymap", extension.name) : localize('welcomePage.installExtensionPack', "Install additional support for {0}", extension.name));
				getDropdownBtn.setAttribute('aria-haspopup', 'true');
				getDropdownBtn.setAttribute('aria-controls', 'dropdown');
				getDropdownBtn.id = 'dropdown_btn';
				getDropdownBtn.classList.add('installExtension');
				getDropdownBtn.setAttribute('data-extension', extension.id);
				getDropdownBtn.href = 'javascript:void(0)';
				getDropdownBtn.addEventListener('click', e => {
=======
		const btnContainer = container.querySelector(anchorSelector);
		if (btnContainer) {
			extensionPacks.forEach((extension, i) => {
				const a = document.createElement('a');
				const classes = ['btn', 'btn-secondary', 'a-self-end', 'flex', 'flex-a-center', 'flex-j-center'];
				const btn = document.createElement('button');
				const description = document.querySelector('.extension-pack-body');
				const header = document.querySelector('.extension-pack-header');
				a.classList.add(...classes);
				a.innerText = localize('welcomePage.install', "Install");
				a.title = extension.title || (extension.isKeymap ? localize('welcomePage.installKeymap', "Install {0} keymap", extension.name) : localize('welcomePage.installExtensionPack', "Install additional support for {0}", extension.name));
				a.classList.add('installExtension');
				a.setAttribute('data-extension', extension.id);
				a.href = 'javascript:void(0)';
				a.addEventListener('click', e => {
>>>>>>> fd29e351
					this.installExtension(extension);
					e.preventDefault();
					e.stopPropagation();
				});
<<<<<<< HEAD


				const description = document.querySelector('.extension_pack_body');
				const header = document.querySelector('.extension_pack_header');

				const installedText = localize('welcomePage.installed', "Installed");
				let installedButton = new Button(btnContainer);
				installedButton.label = installedText;
				installedButton.enabled = false;
				const getInstalledButton = document.querySelector('.extensionPack .monaco-button:nth-of-type(2)') as HTMLAnchorElement;

				getInstalledButton.innerText = localize('welcomePage.installed', "Installed");
				getInstalledButton.title = extension.isKeymap ? localize('welcomePage.installedKeymap', "{0} keymap is already installed", extension.name) : localize('welcomePage.installedExtensionPack', "{0} support is already installed", extension.name);
				getInstalledButton.classList.add('enabledExtension');
				getInstalledButton.classList.add(...classes);
				getInstalledButton.setAttribute('data-extension', extension.id);
				description.innerHTML = extension.description;
				header.innerHTML = extension.name;
				this.addExtensionPackList(container, '.extension_pack_extension_list');
=======
				btnContainer.appendChild(a);
				btn.innerText = localize('welcomePage.installed', "Installed");
				btn.title = extension.isKeymap ? localize('welcomePage.installedKeymap', "{0} keymap is already installed", extension.name) : localize('welcomePage.installedExtensionPack', "{0} support is already installed", extension.name);
				btn.classList.add('enabledExtension');
				btn.classList.add(...classes);
				btn.setAttribute('disabled', 'true');
				btn.setAttribute('data-extension', extension.id);
				btnContainer.appendChild(btn);
				description.innerHTML = extension.description;
				header.innerHTML = extension.name;
				this.addExtensionPackList(container, '.extension-pack-extension-list');
>>>>>>> fd29e351
			});
		}
	}

	private addExtensionPackList(container: HTMLElement, listSelector: string): void {
		const list = container.querySelector(listSelector);
		if (list) {
			extensionPackExtensions.forEach((j) => {
				const outerContainerElem = document.createElement('div');
				const flexContainerElem = document.createElement('div');
				const iconContainerElem = document.createElement('img');
				const descriptionContainerElem = document.createElement('div');
				const pElem = document.createElement('p');
				const anchorElem = document.createElement('a');
				const outerContainerClasses = ['extension-pack-extension-container', 'flex', 'flex-j-center'];
				const flexContainerClasses = ['flex', 'flex-a-center'];
				anchorElem.href = j.link;
				outerContainerElem.classList.add(...outerContainerClasses);
				flexContainerElem.classList.add(...flexContainerClasses);
				iconContainerElem.classList.add('icon');
				pElem.classList.add('extension-pack-extension-list-header');
				descriptionContainerElem.classList.add('description');
				outerContainerElem.appendChild(flexContainerElem);
				flexContainerElem.appendChild(iconContainerElem);
				flexContainerElem.appendChild(descriptionContainerElem);
				descriptionContainerElem.appendChild(anchorElem);
				anchorElem.appendChild(pElem);
				pElem.innerText = j.name;
				iconContainerElem.src = j.icon;
				list.appendChild(outerContainerElem);
			});
		}
	}


	private installExtension(extensionSuggestion: ExtensionSuggestion): void {
		/* __GDPR__FRAGMENT__
			"WelcomePageInstall-1" : {
				"from" : { "classification": "SystemMetaData", "purpose": "FeatureInsight" },
				"extensionId": { "classification": "SystemMetaData", "purpose": "FeatureInsight" }
			}
		*/
		this.telemetryService.publicLog(extensionPackStrings.installEvent, {
			from: telemetryFrom,
			extensionId: extensionSuggestion.id,
		});
		this.instantiationService.invokeFunction(getInstalledExtensions).then(extensions => {
			const installedExtension = arrays.first(extensions, extension => areSameExtensions(extension.identifier, { id: extensionSuggestion.id }));
			if (installedExtension && installedExtension.globallyEnabled) {
				/* __GDPR__FRAGMENT__
					"WelcomePageInstalled-1" : {
						"from" : { "classification": "SystemMetaData", "purpose": "FeatureInsight" },
						"extensionId": { "classification": "SystemMetaData", "purpose": "FeatureInsight" },
						"outcome": { "classification": "SystemMetaData", "purpose": "FeatureInsight" }
					}
				*/
				this.telemetryService.publicLog(extensionPackStrings.installedEvent, {
					from: telemetryFrom,
					extensionId: extensionSuggestion.id,
					outcome: 'already_enabled',
				});
				this.notificationService.info(extensionPackStrings.alreadyInstalled(extensionSuggestion.name));
				return;
			}
			const foundAndInstalled = installedExtension ? Promise.resolve(installedExtension.local) : this.extensionGalleryService.query({ names: [extensionSuggestion.id], source: telemetryFrom }, CancellationToken.None)
				.then((result): null | Promise<ILocalExtension | null> => {
					const [extension] = result.firstPage;
					if (!extension) {
						return null;
					}
					return this.extensionManagementService.installFromGallery(extension)
						.then(() => this.extensionManagementService.getInstalled(ExtensionType.User))
						.then(installed => {
							const local = installed.filter(i => areSameExtensions(extension.identifier, i.identifier))[0];
							// TODO: Do this as part of the install to avoid multiple events.
							return this.extensionEnablementService.setEnablement([local], EnablementState.DisabledGlobally).then(() => local);
						});
				});

			this.notificationService.prompt(
				Severity.Info,
				extensionPackStrings.reloadAfterInstall(extensionSuggestion.name),
				[{
					label: localize('ok', "OK"),
					run: () => {
						const messageDelay = new TimeoutTimer();
						messageDelay.cancelAndSet(() => {
							this.notificationService.info(extensionPackStrings.reloadAfterInstall(extensionSuggestion.name));
						}, 300);
						const extensionsToDisable = extensions.filter(extension => isKeymapExtension(this.tipsService, extension) && extension.globallyEnabled).map(extension => extension.local);
						extensionsToDisable.length ? this.extensionEnablementService.setEnablement(extensionsToDisable, EnablementState.DisabledGlobally) : Promise.resolve()
							.then(() => {
								return foundAndInstalled.then(foundExtension => {
									messageDelay.cancel();
									if (foundExtension) {
										return this.extensionEnablementService.setEnablement([foundExtension], EnablementState.EnabledGlobally)
											.then(() => {
												/* __GDPR__FRAGMENT__
													"WelcomePageInstalled-2" : {
														"from" : { "classification": "SystemMetaData", "purpose": "FeatureInsight" },
														"extensionId": { "classification": "SystemMetaData", "purpose": "FeatureInsight" },
														"outcome": { "classification": "SystemMetaData", "purpose": "FeatureInsight" }
													}
												*/
												this.telemetryService.publicLog(extensionPackStrings.installedEvent, {
													from: telemetryFrom,
													extensionId: extensionSuggestion.id,
													outcome: installedExtension ? 'enabled' : 'installed',
												});
												return this.hostService.reload();
											});
									} else {
										/* __GDPR__FRAGMENT__
											"WelcomePageInstalled-3" : {
												"from" : { "classification": "SystemMetaData", "purpose": "FeatureInsight" },
												"extensionId": { "classification": "SystemMetaData", "purpose": "FeatureInsight" },
												"outcome": { "classification": "SystemMetaData", "purpose": "FeatureInsight" }
											}
										*/
										this.telemetryService.publicLog(extensionPackStrings.installedEvent, {
											from: telemetryFrom,
											extensionId: extensionSuggestion.id,
											outcome: 'not_found',
										});
										this.notificationService.info(extensionPackStrings.extensionNotFound(extensionSuggestion.name, extensionSuggestion.id));
										return undefined;
									}
								});
							}).then(undefined, err => {
								/* __GDPR__FRAGMENT__
									"WelcomePageInstalled-4" : {
										"from" : { "classification": "SystemMetaData", "purpose": "FeatureInsight" },
										"extensionId": { "classification": "SystemMetaData", "purpose": "FeatureInsight" },
										"outcome": { "classification": "SystemMetaData", "purpose": "FeatureInsight" }
									}
								*/
								this.telemetryService.publicLog(extensionPackStrings.installedEvent, {
									from: telemetryFrom,
									extensionId: extensionSuggestion.id,
									outcome: isPromiseCanceledError(err) ? 'canceled' : 'error',
								});
								this.notificationService.error(err);
							});
					}
				}, {
					label: localize('details', "Details"),
					run: () => {
						/* __GDPR__FRAGMENT__
							"WelcomePageDetails-1" : {
								"from" : { "classification": "SystemMetaData", "purpose": "FeatureInsight" },
								"extensionId": { "classification": "SystemMetaData", "purpose": "FeatureInsight" }
							}
						*/
						this.telemetryService.publicLog(extensionPackStrings.detailsEvent, {
							from: telemetryFrom,
							extensionId: extensionSuggestion.id,
						});
						this.extensionsWorkbenchService.queryGallery({ names: [extensionSuggestion.id] }, CancellationToken.None)
							.then(result => this.extensionsWorkbenchService.open(result.firstPage[0]))
							.then(undefined, onUnexpectedError);
					}
				}]
			);
		}).then(undefined, err => {
			/* __GDPR__FRAGMENT__
				"WelcomePageInstalled-6" : {
					"from" : { "classification": "SystemMetaData", "purpose": "FeatureInsight" },
					"extensionId": { "classification": "SystemMetaData", "purpose": "FeatureInsight" },
					"outcome": { "classification": "SystemMetaData", "purpose": "FeatureInsight" }
				}
			*/
			this.telemetryService.publicLog(extensionPackStrings.installedEvent, {
				from: telemetryFrom,
				extensionId: extensionSuggestion.id,
				outcome: isPromiseCanceledError(err) ? 'canceled' : 'error',
			});
			this.notificationService.error(err);
		});
	}

	private updateInstalledExtensions(container: HTMLElement, installedExtensions: Promise<IExtensionStatus[]>) {
		installedExtensions.then(extensions => {
			const elements = container.querySelectorAll('.installExtension, .enabledExtension');
			for (let i = 0; i < elements.length; i++) {
				elements[i].classList.remove('installed');
			}
			extensions.filter(ext => ext.globallyEnabled)
				.map(ext => ext.identifier.id)
				.forEach(id => {
					const install = container.querySelectorAll(`.installExtension[data-extension="${id}"]`);
					for (let i = 0; i < install.length; i++) {
						install[i].classList.add('installed');
					}
					const enabled = container.querySelectorAll(`.enabledExtension[data-extension="${id}"]`);
					for (let i = 0; i < enabled.length; i++) {
						enabled[i].classList.add('installed');
					}
				});
		}).then(undefined, onUnexpectedError);
	}
}

export class WelcomeInputFactory implements IEditorInputFactory {

	static readonly ID = welcomeInputTypeId;

	public canSerialize(editorInput: EditorInput): boolean {
		return true;
	}

	public serialize(editorInput: EditorInput): string {
		return '{}';
	}

	public deserialize(instantiationService: IInstantiationService, serializedEditorInput: string): WalkThroughInput {
		return instantiationService.createInstance(WelcomePage)
			.editorInput;
	}
}

// theming
export const welcomePageBackground = registerColor('welcomePage.background', { light: null, dark: null, hc: null }, localize('welcomePage.background', 'Background color for the Welcome page.'));

registerThemingParticipant((theme, collector) => {
	const backgroundColor = theme.getColor(welcomePageBackground);
	if (backgroundColor) {
		collector.addRule(`.monaco-workbench .part.editor > .content .welcomePageContainer { background-color: ${backgroundColor}; }`);
	}
	const tileBackgroundColor = theme.getColor(inputBackground);
	if (tileBackgroundColor) {
		collector.addRule(`.monaco-workbench .part.editor > .content .welcomePageContainer .tile:not(.extension):not(.extension-pack) { background-color: ${tileBackgroundColor};  }`);
		collector.addRule(`.monaco-workbench .part.editor > .content .welcomePageContainer .tool-tip .tool-tip-text { background-color: ${tileBackgroundColor};  }`);
		collector.addRule(`.monaco-workbench .part.editor > .content .welcomePageContainer .modal-content { background-color: ${tileBackgroundColor};  }`);
	}
	const tileBorderColor = theme.getColor(tileBorder);
	if (tileBorderColor) {
		collector.addRule(`.monaco-workbench .part.editor > .content .welcomePageContainer .tile:not(.extension):not(.extension-pack) { border-color: ${tileBorderColor}; }`);
		collector.addRule(`.monaco-workbench .part.editor > .content .welcomePageContainer .tool-tip .tool-tip-text:after { border-color: transparent transparent ${tileBorderColor}; transparent }`);
		collector.addRule(`.monaco-workbench .part.editor > .content .welcomePageContainer .tool-tip .tool-tip-text { border: 1px solid ${tileBorderColor};  }`);
		collector.addRule(`.monaco-workbench .part.editor > .content .welcomePageContainer .modal-content { border: 1px solid ${tileBorderColor};  }`);
	}
	const tileBoxShadowColor = theme.getColor(tileBoxShadow);
	if (tileBoxShadowColor) {
		collector.addRule(`.monaco-workbench .part.editor > .content .welcomePageContainer .ads-homepage .tile:not(.extension):not(.extension-pack) { box-shadow: 0px 1px 4px ${tileBoxShadowColor}; }`);
	}
	const buttonPrimaryBackgroundColor = theme.getColor(buttonBackground);
	if (buttonPrimaryBackgroundColor) {
		collector.addRule(`.monaco-workbench .part.editor > .content .welcomePageContainer .btn-primary { background-color: ${buttonPrimaryBackgroundColor};}`);
		collector.addRule(`.monaco-workbench .part.editor > .content .welcomePageContainer .btn-primary { border-color: ${buttonPrimaryBackgroundColor};}`);
	}
	const buttonForegroundColor = theme.getColor(buttonForeground);
	if (buttonForegroundColor) {
		collector.addRule(`.monaco-workbench .part.editor > .content .welcomePageContainer .btn-primary { color: ${buttonForegroundColor};}`);
		collector.addRule(`.monaco-workbench .part.editor > .content .welcomePageContainer .ads-homepage .icon-arrow-down:before { color: ${buttonForegroundColor};}`);
		collector.addRule(`.monaco-workbench .part.editor > .content .welcomePageContainer .ads-homepage .extension-pack-body { color: ${buttonForegroundColor};}`);
		collector.addRule(`.monaco-workbench .part.editor > .content .welcomePageContainer .ads-homepage .extension-pack-header { color: ${buttonForegroundColor};}`);
	}
	const buttonHoverBackgroundColor = theme.getColor(buttonHoverBackground);
	if (buttonHoverBackgroundColor) {
<<<<<<< HEAD
		collector.addRule(`.monaco-workbench .part.editor > .content .welcomePageContainer .btn_primary:hover { background: ${buttonHoverBackgroundColor}}`);
	}
	const buttonSecondaryBackgroundColor = theme.getColor(buttonSecondaryBackground);
	if (buttonSecondaryBackgroundColor) {
		collector.addRule(`.monaco-workbench .part.editor > .content .welcomePageContainer .btn_secondary { background-color: ${buttonSecondaryBackgroundColor}}`);
	}
	const buttonSecondaryBorderColor = theme.getColor(buttonSecondaryBorder);
	if (buttonSecondaryBorderColor) {
		collector.addRule(`.monaco-workbench .part.editor > .content .welcomePageContainer .btn_secondary { border: 1px solid ${buttonSecondaryBorderColor}}`);
	}
	const buttonSecondaryColor = theme.getColor(buttonSecondary);
	if (buttonSecondaryColor) {
		collector.addRule(`.monaco-workbench .part.editor > .content .welcomePageContainer .btn_secondary { color: ${buttonSecondaryColor}}`);
	}
	const buttonSecondaryHover = theme.getColor(buttonSecondaryHoverColor);
	if (buttonSecondaryColor) {
		collector.addRule(`.monaco-workbench .part.editor > .content .welcomePageContainer .btn_secondary:hover:not(.disabled) { color: ${buttonSecondaryHover}; border: 1px solid ${buttonSecondaryHover}}`);
=======
		collector.addRule(`.monaco-workbench .part.editor > .content .welcomePageContainer .btn-primary:hover { background: ${buttonHoverBackgroundColor};}`);
	}
	const buttonSecondaryBackgroundColor = theme.getColor(buttonSecondaryBackground);
	if (buttonSecondaryBackgroundColor) {
		collector.addRule(`.monaco-workbench .part.editor > .content .welcomePageContainer .btn-secondary { background-color: ${buttonSecondaryBackgroundColor};}`);
	}
	const buttonSecondaryBorderColor = theme.getColor(buttonSecondaryBorder);
	if (buttonSecondaryBorderColor) {
		collector.addRule(`.monaco-workbench .part.editor > .content .welcomePageContainer .btn-secondary { border: 1px solid ${buttonSecondaryBorderColor};}`);
	}
	const buttonSecondaryColor = theme.getColor(buttonSecondary);
	if (buttonSecondaryColor) {
		collector.addRule(`.monaco-workbench .part.editor > .content .welcomePageContainer .btn-secondary { color: ${buttonSecondaryColor};}`);
	}
	const buttonSecondaryHover = theme.getColor(buttonSecondaryHoverColor);
	if (buttonSecondaryColor) {
		collector.addRule(`.monaco-workbench .part.editor > .content .welcomePageContainer .btn-secondary:hover { color: ${buttonSecondaryHover}; border: 1px solid ${buttonSecondaryHover};}`);
>>>>>>> fd29e351
	}
	const selectBackgroundColor = theme.getColor(selectBackground);
	if (selectBackgroundColor) {
		collector.addRule(`.monaco-workbench .part.editor > .content .welcomePageContainer .ads-homepage .dropdown-content { background: ${selectBackgroundColor};}`);
	}
	const menuForegroundColor = theme.getColor(menuForeground);
	if (menuForegroundColor) {
		collector.addRule(`.monaco-workbench .part.editor > .content .welcomePageContainer .ads-homepage .dropdown-content a { color: ${menuForegroundColor};}`);
		collector.addRule(`.monaco-workbench .part.editor > .content .welcomePageContainer .ads-homepage .icon-arrow-down-dark:before { color: ${menuForegroundColor};}`);
		collector.addRule(`.monaco-workbench .part.editor > .content .welcomePageContainer .ads-homepage .ads-homepage-section .history .moreRecent-list li.moreRecent a { color: ${menuForegroundColor};}`);
	}
	const hoverShadowColor = theme.getColor(hoverShadow);
	if (hoverShadowColor) {
		collector.addRule(`.monaco-workbench .part.editor > .content .welcomePageContainer .ads-homepage .tile:hover:not(.no-hover) { box-shadow: 0px 3px 8px ${hoverShadowColor}; }`);
		collector.addRule(`.monaco-workbench .part.editor > .content .welcomePageContainer .ads-homepage .dropdown-content { box-shadow: 0px 4px 4px ${hoverShadowColor};}`);
	}
	const menuBorderColor = theme.getColor(menuBorder);
	if (menuBorderColor) {
		collector.addRule(`.monaco-workbench .part.editor > .content .welcomePageContainer .ads-homepage .dropdown-content a { border-color: ${menuBorderColor};}`);
		collector.addRule(`.monaco-workbench .part.editor > .content .welcomePageContainer .ads-homepage .ads-homepage .dropdown-content { border-color: ${menuBorderColor};}`);
		collector.addRule(`.monaco-workbench .part.editor > .content .welcomePageContainer .btn-primary { border-color: ${menuBorderColor};}`);
	}
	const buttonDropdownBackgroundHoverColor = theme.getColor(buttonDropdownBackgroundHover);
	if (buttonDropdownBackgroundHoverColor) {
		collector.addRule(`.monaco-workbench .part.editor > .content .welcomePageContainer .ads-homepage .dropdown-content a:hover, .monaco-workbench .part.editor > .content .welcomePageContainer .ads-homepage .dropdown-content a:focus { background: ${buttonDropdownBackgroundHoverColor};}`);
	}
	const buttonDropdownHoverColor = theme.getColor(menuSelectionForeground);
	if (buttonDropdownHoverColor) {
		collector.addRule(`.monaco-workbench .part.editor > .content .welcomePageContainer .ads-homepage .dropdown-content a:hover, .monaco-workbench .part.editor > .content .welcomePageContainer .ads-homepage .dropdown-content a:focus { color: ${buttonDropdownHoverColor};}`);
	}
	const editorWidgetBorderColor = theme.getColor(editorWidgetBorder);
	if (editorWidgetBorderColor) {
		collector.addRule(`.monaco-workbench .part.editor > .content .welcomePageContainer .ads-homepage .tile.extension-pack { border-color: ${editorWidgetBorderColor};}`);
	}
	const extensionPackHeaderTextShadow = theme.getColor(extensionPackHeaderShadow);
	if (extensionPackHeaderTextShadow) {
		collector.addRule(`.monaco-workbench .part.editor > .content .welcomePageContainer .ads-homepage .extension-pack-header { text-shadow: 0px 4px 4px ${extensionPackHeaderTextShadow};}`);
	}
	const extensionPackGradientColorOne = theme.getColor(extensionPackGradientColorOneColor);
	const extensionPackGradientColorTwo = theme.getColor(extensionPackGradientColorTwoColor);
	if (extensionPackGradientColorOne && extensionPackGradientColorTwo) {
		collector.addRule(`.monaco-workbench .part.editor > .content .welcomePageContainer .ads-homepage .extension-pack-description:before { background-image: linear-gradient(0.49deg, ${extensionPackGradientColorOne} 82.75%, ${extensionPackGradientColorTwo});}`);
	}
	const selectBorderColor = theme.getColor(selectBorder);
	if (selectBorderColor) {
		collector.addRule(`.monaco-workbench .part.editor > .content .welcomePageContainer .ads-homepage .ads-homepage-section .history .list li:not(.moreRecent), .monaco-workbench .part.editor > .content .welcomePageContainer .ads-homepage .ads-homepage-section .history .list-header-container, .monaco-workbench .part.editor > .content .welcomePageContainer .ads-homepage .ads-homepage-section .pinned .list li:not(.moreRecent), .monaco-workbench .part.editor > .content .welcomePageContainer .ads-homepage .ads-homepage-section .pinned .list-header-container { border-color: ${selectBorderColor};}`);
	}
	const descriptionColor = theme.getColor(descriptionForeground);
	if (descriptionColor) {
		collector.addRule(`.monaco-workbench .part.editor > .content .welcomePage .detail { color: ${descriptionColor}; }`);
	}
	const disabledButtonColor = theme.getColor(disabledButton);
	if (disabledButtonColor) {
		collector.addRule(`.monaco-workbench .part.editor > .content .welcomePage .btn:disabled { color: ${disabledButtonColor}; }`);
	}
	const disabledButtonBackgroundColor = theme.getColor(disabledButtonBackground);
	if (disabledButtonColor) {
		collector.addRule(`.monaco-workbench .part.editor > .content .welcomePage .btn:disabled { background: ${disabledButtonBackgroundColor}; }`);
	}
	const foregroundColor = theme.getColor(foreground);
	if (foregroundColor) {
		collector.addRule(`.monaco-workbench .part.editor > .content .welcomePage h1, h2, h3, h4, h5, h6, h7, p { color: ${foregroundColor}; }`);
		collector.addRule(`.monaco-workbench .part.editor > .content .welcomePage .ads-homepage .resources .label { color: ${foregroundColor}; }`);
		collector.addRule(`.monaco-workbench .part.editor > .content .welcomePageContainer .ads-homepage .ads-homepage-section .history .list li a { color: ${foregroundColor};}`);
		collector.addRule(`.monaco-workbench .part.editor > .content .welcomePage .ads-homepage .resources .label { color: ${foregroundColor}; }`);
	}
	const link = theme.getColor(textLinkForeground);
	if (link) {
		collector.addRule(`.monaco-workbench .part.editor > .content .welcomePage a { color: ${link}; }`);
	}
	const activeLink = theme.getColor(textLinkActiveForeground);
	if (activeLink) {
		collector.addRule(`.monaco-workbench .part.editor > .content .welcomePage a:hover, .monaco-workbench .part.editor > .content .welcomePage a:active { color: ${activeLink}; }`);
		collector.addRule(`.monaco-workbench .part.editor > .content .welcomePage .ads-homepage .themed-icon-alt { background-color: ${activeLink}; }`);
	}
	const focusColor = theme.getColor(focusBorder);
	if (focusColor) {
		collector.addRule(`.monaco-workbench .part.editor > .content .welcomePage a:focus { outline-color: ${focusColor}; }`);
	}
	const activeBorder = theme.getColor(activeContrastBorder);
	if (activeBorder) {
		collector.addRule(`.monaco-workbench .part.editor > .content .welcomePage .commands .item button:hover { outline-color: ${activeBorder}; }`);
	}
	const focusBorderColor = theme.getColor(focusBorder);
	if (focusBorderColor) {
		collector.addRule(`.monaco-workbench .part.editor > .content .welcomePage .ads-homepage #dropdown-btn:focus { outline-color: ${focusBorderColor}; }`);
	}
	const iconForegroundColor = theme.getColor(iconForeground);
	if (iconForegroundColor) {
		collector.addRule(`.monaco-workbench .part.editor > .content .welcomePage .entity { color: ${iconForegroundColor}; }`);
		collector.addRule(`.monaco-workbench .part.editor > .content .welcomePage .ads-homepage .themed-icon { background-color: ${iconForegroundColor}; }`);
	}
	const gradientOneColor = theme.getColor(gradientOne);
	const gradientTwoColor = theme.getColor(gradientTwo);
	const gradientBackgroundColor = theme.getColor(gradientBackground);
	if (gradientTwoColor && gradientOneColor) {
		collector.addRule(`.monaco-workbench .part.editor > .content .welcomePageContainer .ads-homepage .gradient { background-image: linear-gradient(0deg, ${gradientOneColor} 0%, ${gradientTwoColor} 100%); background-color: ${gradientBackgroundColor}}`);
	}
});<|MERGE_RESOLUTION|>--- conflicted
+++ resolved
@@ -47,11 +47,7 @@
 import { joinPath } from 'vs/base/common/resources';
 import { StandardKeyboardEvent } from 'vs/base/browser/keyboardEvent';
 import { addStandardDisposableListener, EventHelper } from 'vs/base/browser/dom';
-<<<<<<< HEAD
-import { Button } from 'vs/base/browser/ui/button/button';
-=======
 import { GuidedTour } from 'sql/workbench/contrib/welcome/page/browser/gettingStartedTour';
->>>>>>> fd29e351
 
 import { IWorkbenchLayoutService } from 'vs/workbench/services/layout/browser/layoutService';
 import { ILayoutService } from 'vs/platform/layout/browser/layoutService';
@@ -233,12 +229,9 @@
 		@IHostService private readonly hostService: IHostService,
 		@IFileService fileService: IFileService,
 		@IProductService private readonly productService: IProductService,
-<<<<<<< HEAD
 		@ICommandService private readonly commandService: ICommandService,
+		@IWorkbenchLayoutService protected layoutService: IWorkbenchLayoutService
 	) {
-=======
-		@IWorkbenchLayoutService protected layoutService: IWorkbenchLayoutService) {
->>>>>>> fd29e351
 		super();
 		this._register(lifecycleService.onShutdown(() => this.dispose()));
 		const recentlyOpened = this.workspacesService.getRecentlyOpened();
@@ -350,7 +343,6 @@
 		this.createPreviewModal();
 	}
 
-<<<<<<< HEAD
 	private createButtons(): void {
 		const dropdownButtonContainer = document.querySelector('#dropdown_btn_container') as HTMLElement;
 		const nav = document.createElement('nav');
@@ -375,8 +367,8 @@
 			`<li role="none"><a role="menuitem" tabIndex="-1" class="move" href="command:registeredServers.addConnection">${(localize('welcomePage.newConnection', "New connection"))} </a></li>
 			<li role="none"><a role="menuitem" tabIndex="-1" class="move" href="command:workbench.action.files.newUntitledFile">${(localize('welcomePage.newQuery', "New query"))}</a></li>
 			<li role="none"><a role="menuitem" tabIndex="-1" class="move" href="command:notebook.command.new">${(localize('welcomePage.newNotebook', "New notebook"))}</a></li>
-			<li role="none" id="dropdown_mac_only"><a role="menuitem" tabIndex="-1" class="move mac_only" href="command:workbench.action.files.openLocalFileFolder">${(localize('welcomePage.openFileMac', "Open file"))}</a></li>
-			<li role="none" id="dropdown_windows_linux_only"><a role="menuitem" tabIndex="-1" class="move windows_only linux_only" href="command:workbench.action.files.openFile">${(localize('welcomePage.openFileLinuxPC', "Open file"))}</a></li`;
+			<li role="none" id="dropdown-mac-only"><a role="menuitem" tabIndex="-1" class="move mac_only" href="command:workbench.action.files.openLocalFileFolder">${(localize('welcomePage.openFileMac', "Open file"))}</a></li>
+			<li role="none" id="dropdown-windows-linux-only"><a role="menuitem" tabIndex="-1" class="move windows_only linux_only" href="command:workbench.action.files.openFile">${(localize('welcomePage.openFileLinuxPC', "Open file"))}</a></li`;
 		const getDropdownBtn = document.querySelector('#dropdown_btn_container .monaco-button') as HTMLElement;
 		getDropdownBtn.id = 'dropdown_btn';
 		getDropdownBtn.setAttribute('role', 'navigation');
@@ -413,12 +405,6 @@
 		}
 	}
 
-	private createWidePreviewToolTip(): void {
-		const previewLink = document.querySelector('#tool_tip_container_wide') as HTMLElement;
-		const tooltip = document.querySelector('#tooltip_text_wide') as HTMLElement;
-		const previewModalBody = document.querySelector('.preview_tooltip_body') as HTMLElement;
-		const previewModalHeader = document.querySelector('.preview_tooltip_header') as HTMLElement;
-=======
 	private enableGuidedTour(): void {
 		const guidedTour = this.instantiationService.createInstance(GuidedTour);
 		const adsHomepage = document.querySelector('.ads-homepage');
@@ -460,7 +446,6 @@
 			guidedTourNotificationContainer.classList.add('hide');
 			guidedTourNotificationContainer.classList.remove('show');
 		});
->>>>>>> fd29e351
 
 		adsHomepage.prepend(guidedTourNotificationContainer);
 
@@ -523,14 +508,9 @@
 	}
 
 	private createDropDown(): void {
-<<<<<<< HEAD
 		const dropdownBtn = document.querySelector('#dropdown_btn') as HTMLElement;
 		const dropdown = document.querySelector('.dropdown') as HTMLInputElement;
 
-=======
-		const dropdownBtn = document.querySelector('#dropdown-btn') as HTMLElement;
-		const dropdown = document.querySelector('#dropdown') as HTMLInputElement;
->>>>>>> fd29e351
 		addStandardDisposableListener(dropdownBtn, 'click', () => {
 			dropdown.classList.toggle('show');
 		});
@@ -595,7 +575,6 @@
 	}
 
 	private createPreviewModal(): void {
-<<<<<<< HEAD
 		const modal = document.querySelector('#preview_modal') as HTMLElement;
 		const btn = document.querySelector('#tool_tip_container_narrow') as HTMLElement;
 		const span = document.querySelector('.close_icon') as HTMLElement;
@@ -603,12 +582,6 @@
 
 
 
-=======
-		const modal = document.querySelector('#preview-modal') as HTMLElement;
-		const btn = document.querySelector('#tool-tip-container-narrow') as HTMLElement;
-		const span = document.querySelector('.close-icon') as HTMLElement;
-		const previewModalHeader = document.querySelector('.preview-modal-header') as HTMLElement;
->>>>>>> fd29e351
 		btn.addEventListener('click', function () {
 			modal.classList.toggle('show');
 		});
@@ -759,7 +732,6 @@
 	}
 
 	private addExtensionPack(container: HTMLElement, anchorSelector: string): void {
-<<<<<<< HEAD
 		const btnContainer = container.querySelector(anchorSelector) as HTMLElement;
 
 		if (btnContainer) {
@@ -779,28 +751,10 @@
 				getDropdownBtn.setAttribute('data-extension', extension.id);
 				getDropdownBtn.href = 'javascript:void(0)';
 				getDropdownBtn.addEventListener('click', e => {
-=======
-		const btnContainer = container.querySelector(anchorSelector);
-		if (btnContainer) {
-			extensionPacks.forEach((extension, i) => {
-				const a = document.createElement('a');
-				const classes = ['btn', 'btn-secondary', 'a-self-end', 'flex', 'flex-a-center', 'flex-j-center'];
-				const btn = document.createElement('button');
-				const description = document.querySelector('.extension-pack-body');
-				const header = document.querySelector('.extension-pack-header');
-				a.classList.add(...classes);
-				a.innerText = localize('welcomePage.install', "Install");
-				a.title = extension.title || (extension.isKeymap ? localize('welcomePage.installKeymap', "Install {0} keymap", extension.name) : localize('welcomePage.installExtensionPack', "Install additional support for {0}", extension.name));
-				a.classList.add('installExtension');
-				a.setAttribute('data-extension', extension.id);
-				a.href = 'javascript:void(0)';
-				a.addEventListener('click', e => {
->>>>>>> fd29e351
 					this.installExtension(extension);
 					e.preventDefault();
 					e.stopPropagation();
 				});
-<<<<<<< HEAD
 
 
 				const description = document.querySelector('.extension_pack_body');
@@ -820,19 +774,6 @@
 				description.innerHTML = extension.description;
 				header.innerHTML = extension.name;
 				this.addExtensionPackList(container, '.extension_pack_extension_list');
-=======
-				btnContainer.appendChild(a);
-				btn.innerText = localize('welcomePage.installed', "Installed");
-				btn.title = extension.isKeymap ? localize('welcomePage.installedKeymap', "{0} keymap is already installed", extension.name) : localize('welcomePage.installedExtensionPack', "{0} support is already installed", extension.name);
-				btn.classList.add('enabledExtension');
-				btn.classList.add(...classes);
-				btn.setAttribute('disabled', 'true');
-				btn.setAttribute('data-extension', extension.id);
-				btnContainer.appendChild(btn);
-				description.innerHTML = extension.description;
-				header.innerHTML = extension.name;
-				this.addExtensionPackList(container, '.extension-pack-extension-list');
->>>>>>> fd29e351
 			});
 		}
 	}
@@ -1092,7 +1033,6 @@
 	}
 	const buttonHoverBackgroundColor = theme.getColor(buttonHoverBackground);
 	if (buttonHoverBackgroundColor) {
-<<<<<<< HEAD
 		collector.addRule(`.monaco-workbench .part.editor > .content .welcomePageContainer .btn_primary:hover { background: ${buttonHoverBackgroundColor}}`);
 	}
 	const buttonSecondaryBackgroundColor = theme.getColor(buttonSecondaryBackground);
@@ -1110,25 +1050,6 @@
 	const buttonSecondaryHover = theme.getColor(buttonSecondaryHoverColor);
 	if (buttonSecondaryColor) {
 		collector.addRule(`.monaco-workbench .part.editor > .content .welcomePageContainer .btn_secondary:hover:not(.disabled) { color: ${buttonSecondaryHover}; border: 1px solid ${buttonSecondaryHover}}`);
-=======
-		collector.addRule(`.monaco-workbench .part.editor > .content .welcomePageContainer .btn-primary:hover { background: ${buttonHoverBackgroundColor};}`);
-	}
-	const buttonSecondaryBackgroundColor = theme.getColor(buttonSecondaryBackground);
-	if (buttonSecondaryBackgroundColor) {
-		collector.addRule(`.monaco-workbench .part.editor > .content .welcomePageContainer .btn-secondary { background-color: ${buttonSecondaryBackgroundColor};}`);
-	}
-	const buttonSecondaryBorderColor = theme.getColor(buttonSecondaryBorder);
-	if (buttonSecondaryBorderColor) {
-		collector.addRule(`.monaco-workbench .part.editor > .content .welcomePageContainer .btn-secondary { border: 1px solid ${buttonSecondaryBorderColor};}`);
-	}
-	const buttonSecondaryColor = theme.getColor(buttonSecondary);
-	if (buttonSecondaryColor) {
-		collector.addRule(`.monaco-workbench .part.editor > .content .welcomePageContainer .btn-secondary { color: ${buttonSecondaryColor};}`);
-	}
-	const buttonSecondaryHover = theme.getColor(buttonSecondaryHoverColor);
-	if (buttonSecondaryColor) {
-		collector.addRule(`.monaco-workbench .part.editor > .content .welcomePageContainer .btn-secondary:hover { color: ${buttonSecondaryHover}; border: 1px solid ${buttonSecondaryHover};}`);
->>>>>>> fd29e351
 	}
 	const selectBackgroundColor = theme.getColor(selectBackground);
 	if (selectBackgroundColor) {
