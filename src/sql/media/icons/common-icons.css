--- conflicted
+++ resolved
@@ -548,10 +548,6 @@
 }
 
 .book.codicon {
-<<<<<<< HEAD
-
-=======
->>>>>>> ddb210e9
 	-webkit-mask-image: url("book_image.svg");
 	-webkit-mask-repeat: no-repeat;
 	-webkit-mask-position: 50% 50%;
